--- conflicted
+++ resolved
@@ -88,15 +88,9 @@
     
     this.processEngineName = processEngineConfiguration.getProcessEngineName();
     this.datasourceJndiName = processEngineConfiguration.getDatasourceJndiName();
-<<<<<<< HEAD
-    this.isAutoUpdateSchema = processEngineConfiguration.isAutoSchemaUpdate();
-    this.history = processEngineConfiguration.getHistoryLevel();  
-    this.activateJobExecutor = processEngineConfiguration.isActivateJobExcutor();
-=======
     this.isAutoUpdateSchema = PropertyHelper.getProperty(processEngineConfiguration.getProperties(), ProcessEngineConfiguration.PROP_IS_AUTO_SCHEMA_UPDATE, false);
     this.activateJobExecutor = PropertyHelper.getProperty(processEngineConfiguration.getProperties(), ProcessEngineConfiguration.PROP_IS_ACTIVATE_JOB_EXECUTOR, false);
-    this.history = processEngineConfiguration.getHistoryLevel();    
->>>>>>> 1df56a3e
+    this.history = processEngineConfiguration.getHistoryLevel();  
   }
       
   ////////////////////////////////// lifecycle
