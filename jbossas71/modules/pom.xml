
<project xmlns="http://maven.apache.org/POM/4.0.0" xmlns:xsi="http://www.w3.org/2001/XMLSchema-instance" xsi:schemaLocation="http://maven.apache.org/POM/4.0.0 http://maven.apache.org/xsd/maven-4.0.0.xsd">
  <modelVersion>4.0.0</modelVersion>

  <artifactId>fox-platform-jboss-modules</artifactId>
  <packaging>pom</packaging>

<<<<<<< HEAD
  <name>fox platform EE - jBoss7 Modules</name>
=======
  <name>fox platform CE - jBoss7 Modules</name>
>>>>>>> 9406321c

  <parent>
    <groupId>com.camunda.fox.platform</groupId>
    <artifactId>fox-platform-jboss</artifactId>
    <version>6.0.sprint18-SNAPSHOT</version>
  </parent>

  <properties>
    <org.jboss.shrinkwrap.resolver.version>1.0.0-beta-5</org.jboss.shrinkwrap.resolver.version>
  </properties>
  
  <dependencies>
    <dependency>
      <groupId>com.camunda.fox.platform</groupId>
      <artifactId>fox-platform-jboss-subsystem</artifactId>
      <version>${project.version}</version>
      <exclusions>
        <exclusion>
          <groupId>org.apache.commons</groupId>
          <artifactId>commons-email</artifactId>
        </exclusion>
        <exclusion>
          <groupId>org.springframework</groupId>
          <artifactId>spring-beans</artifactId>
        </exclusion>       
        <exclusion>
          <groupId>commons-lang</groupId>
          <artifactId>commons-lang</artifactId>
        </exclusion>
      </exclusions>
    </dependency>
    <dependency>
      <groupId>com.camunda.fox.engine</groupId>
      <artifactId>fox-engine-cdi</artifactId>
    </dependency>
  </dependencies>

  <build>
    <finalName>${project.artifactId}</finalName>
    <plugins>
      <plugin>
        <groupId>org.apache.maven.plugins</groupId>
        <artifactId>maven-antrun-plugin</artifactId>
        <version>1.7</version>
        <executions>
          <execution>
            <id>copy-dependencies</id>
            <phase>package</phase>
            <goals>
              <goal>run</goal>
            </goals>
            <configuration>
              <target>
                <dependencyfilesets scopes="compile" />

                <mkdir dir="target/modules" />

                <copy todir="target/modules" flatten="false">
                  <fileset refid="maven.project.dependencies" />
                  <regexpmapper from="^(.*)/([^/]+)/([^/]*)$$" to="\1/main/\3" handledirsep="yes" />                  
                </copy>

                <copy todir="target/modules" flatten="false">
                  <fileset dir="src/main/modules" />               
                </copy>
                
                <replace dir="target/modules" token="@project.version@" value="${project.version}">
                  <include name="**/module.xml" />
                </replace>                
              </target>
            </configuration>
          </execution>
        </executions>
      </plugin>
    </plugins>
  </build>
</project><|MERGE_RESOLUTION|>--- conflicted
+++ resolved
@@ -4,12 +4,7 @@
 
   <artifactId>fox-platform-jboss-modules</artifactId>
   <packaging>pom</packaging>
-
-<<<<<<< HEAD
   <name>fox platform EE - jBoss7 Modules</name>
-=======
-  <name>fox platform CE - jBoss7 Modules</name>
->>>>>>> 9406321c
 
   <parent>
     <groupId>com.camunda.fox.platform</groupId>
