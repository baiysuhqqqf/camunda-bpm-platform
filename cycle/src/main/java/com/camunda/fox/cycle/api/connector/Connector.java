--- conflicted
+++ resolved
@@ -1,83 +1,80 @@
-package com.camunda.fox.cycle.api.connector;
-
-import java.io.InputStream;
-<<<<<<< HEAD
-import java.util.Date;
-=======
-import java.util.Arrays;
->>>>>>> b72a3721
-import java.util.List;
-
-import com.camunda.fox.cycle.api.connector.ConnectorNode.ConnectorNodeType;
-import com.camunda.fox.cycle.entity.ConnectorConfiguration;
-
-
-public abstract class Connector {
-  
-  public enum ConnectorContentType  {
-    DEFAULT,
-    PNG
-  }
-  
-  private ConnectorConfiguration configuration;
-  
-  public abstract List<ConnectorNode> getChildren(ConnectorNode parent);
-  
-  public abstract ConnectorNode getRoot();
-  
-  public abstract ConnectorNode getNode(String id);
-  
-  public InputStream getContent(ConnectorNode node) {
-    return getContent(node, ConnectorContentType.DEFAULT);
-  }
-  
-  public List<ConnectorContentType> getSupportedTypes() {
-    ConnectorContentType[] types = {ConnectorContentType.DEFAULT};
-    return Arrays.asList(types);
-  }
-  
-  public abstract InputStream getContent(ConnectorNode node, ConnectorContentType type); 
-  
-  public abstract Date getLastModifiedDate(ConnectorNode node);
-  
-  public abstract ConnectorNode createNode(String id, String label, ConnectorNodeType type);
-  
-  public abstract void deleteNode(String id);
-  
-  public abstract void updateContent(ConnectorNode node, InputStream newContent) throws Exception;
-  
-  public void login(String userName, String password) {
-  }
-  
-  public void dispose() {
-  }
-  
-  public boolean needsLogin() {
-    return false;
-  }
-
-  public ConnectorConfiguration getConfiguration() {
-    return configuration;
-  }
-
-  public void setConfiguration(ConnectorConfiguration configuration) {
-    this.configuration = configuration;
-  }
-  
-  public void init(ConnectorConfiguration config) {
-  }
-  
-  public Long getId() {
-    return getConfiguration().getId();
-  }
-  
-  public String getMimeType (ConnectorContentType type) {
-    switch (type) {
-    case PNG:
-      return "image/png";
-    default:
-      return "application/xml";
-    }
-  }
-  
-}
+package com.camunda.fox.cycle.api.connector;
+
+import java.io.InputStream;
+import java.util.Date;
+import java.util.Arrays;
+import java.util.List;
+
+import com.camunda.fox.cycle.api.connector.ConnectorNode.ConnectorNodeType;
+import com.camunda.fox.cycle.entity.ConnectorConfiguration;
+
+
+public abstract class Connector {
+  
+  public enum ConnectorContentType  {
+    DEFAULT,
+    PNG
+  }
+  
+  private ConnectorConfiguration configuration;
+  
+  public abstract List<ConnectorNode> getChildren(ConnectorNode parent);
+  
+  public abstract ConnectorNode getRoot();
+  
+  public abstract ConnectorNode getNode(String id);
+  
+  public InputStream getContent(ConnectorNode node) {
+    return getContent(node, ConnectorContentType.DEFAULT);
+  }
+  
+  public abstract Date getLastModifiedDate(ConnectorNode node);
+  
+  public List<ConnectorContentType> getSupportedTypes() {
+    ConnectorContentType[] types = {ConnectorContentType.DEFAULT};
+    return Arrays.asList(types);
+  }
+  
+  public abstract InputStream getContent(ConnectorNode node, ConnectorContentType type); 
+  
+  public abstract ConnectorNode createNode(String id, String label, ConnectorNodeType type);
+  
+  public abstract void deleteNode(String id);
+  
+  public abstract void updateContent(ConnectorNode node, InputStream newContent) throws Exception;
+  
+  public void login(String userName, String password) {
+  }
+  
+  public void dispose() {
+  }
+  
+  public boolean needsLogin() {
+    return false;
+  }
+
+  public ConnectorConfiguration getConfiguration() {
+    return configuration;
+  }
+
+  public void setConfiguration(ConnectorConfiguration configuration) {
+    this.configuration = configuration;
+  }
+  
+  public void init(ConnectorConfiguration config) {
+  }
+  
+  public Long getId() {
+    return getConfiguration().getId();
+  }
+  
+  public String getMimeType (ConnectorContentType type) {
+    switch (type) {
+    case PNG:
+      return "image/png";
+    default:
+      return "application/xml";
+    }
+  }
+  
+}