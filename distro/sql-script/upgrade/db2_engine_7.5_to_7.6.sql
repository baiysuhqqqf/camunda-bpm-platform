--- conflicted
+++ resolved
@@ -36,34 +36,27 @@
 create index ACT_IDX_DEC_DEF_REQ_ID on ACT_RE_DECISION_DEF(DEC_REQ_ID_);
 create index ACT_IDX_DEC_REQ_DEF_TENANT_ID on ACT_RE_DECISION_REQ_DEF(TENANT_ID_);
 
-<<<<<<< HEAD
-=======
 ALTER TABLE ACT_HI_DECINST
   ADD ROOT_DEC_INST_ID_ varchar(64);
-  
+
 ALTER TABLE ACT_HI_DECINST
   ADD DEC_REQ_ID_ varchar(64);
-  
+
 ALTER TABLE ACT_HI_DECINST
   ADD DEC_REQ_KEY_ varchar(255);
-  
+
 create index ACT_IDX_HI_DEC_INST_ROOT_ID on ACT_HI_DECINST(ROOT_DEC_INST_ID_);
 create index ACT_IDX_HI_DEC_INST_REQ_ID on ACT_HI_DECINST(DEC_REQ_ID_);
 create index ACT_IDX_HI_DEC_INST_REQ_KEY on ACT_HI_DECINST(DEC_REQ_KEY_);
 
 -- CAM-5914
->>>>>>> 5a460c68
 create index ACT_IDX_JOB_EXECUTION_ID on ACT_RU_JOB(EXECUTION_ID_);
 create index ACT_IDX_JOB_HANDLER on ACT_RU_JOB(HANDLER_TYPE_,HANDLER_CFG_);
 
 ALTER TABLE ACT_RU_EXT_TASK
-<<<<<<< HEAD
   ADD ERROR_DETAILS_ID_ varchar(64);
 
 alter table ACT_RU_EXT_TASK
     add constraint ACT_FK_EXTERNAL_TASK_ERROR_DETAILS
     foreign key (ERROR_DETAILS_ID_)
-    references ACT_GE_BYTEARRAY (ID_);
-=======
-  ADD ERROR_DETAILS_ID_ varchar(64);
->>>>>>> 5a460c68
+    references ACT_GE_BYTEARRAY (ID_);